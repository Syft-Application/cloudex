defmodule Cloudex.Settings do
  @moduledoc """
  This is a GenServer that contains the API settings for cloudinary
  You can interact with the `get` function to retreive the settings you want.
  """

  use GenServer

  @doc"""
  Required by GenServer
  """
  def init(args) do
    {:ok, args}
  end

  @doc """
  Called by the supervisor, this will use settings defined in config.exs or ENV vars
  """
  def start(:normal, []) do
<<<<<<< HEAD
    [:api_key, :secret, :cloud_name, :url]
      |> get_app_config()
      |> EnvOptions.merge_missing_settings()
      |> start
=======
    [:api_key, :secret, :cloud_name]
    |> get_app_config
    |> Cloudex.EnvOptions.merge_missing_settings()
    |> start
>>>>>>> adda7ea7
  end

  @doc """
    Actually starting the GenServer with given settings
  """
  def start(%{} = settings) do
    settings
    |> Map.merge(settings)
    |> validate
    |> do_start
  end

  def do_start({:error, :placeholder_settings}),
    do: {:error, placeholder_settings_error_message()}

  def do_start({:error, _} = error), do: error

  @doc """
  Helper function to start or restart the GenServer when already started with given settings
  """
  def do_start({:ok, settings}) do
    case GenServer.start(__MODULE__, settings, name: :cloudex) do
      {:ok, pid} ->
        {:ok, pid}

      {:error, {:already_started, _pid}} ->
        stop()
        start(settings)
    end
  end

  @doc """
  Helper function to stop the GenServer
  """
  def stop, do: GenServer.call(:cloudex, :stop)

  def handle_call(:stop, _caller, state), do: {:stop, :normal, :ok, state}

  def handle_call(:settings, _caller, state), do: {:reply, state, state}

  def terminate(_reason, _state), do: :ok

  @doc """
  Get the cloudinary credentials as map.

  ## Examples

      iex> Cloudex.Settings.get
      %{api_key: "my_key", secret: "my_secret", cloud_name: "my_cloud_name"}
  """
  @spec get() :: map
  def get, do: GenServer.call(:cloudex, :settings)

  @doc """
  Get a specific cloudinary credential by key.

  ## Examples
      iex> Cloudex.Settings.get(:secret)
      "my_secret"

      iex> Cloudex.Settings.get(:bogus)
      nil
  """
  def get(key) when is_atom(key) do
    env_key = String.upcase("cloudinary_" <> Atom.to_string(key))
    System.get_env(env_key) || get_from_settings(key)
  end

  defp get_from_settings(nil), do: {:error, "key not found"}
  defp get_from_settings(key), do: GenServer.call(:cloudex, :settings)[key]

  defp get_app_config(keys, map \\ %{})
  defp get_app_config([], map), do: map

<<<<<<< HEAD
  defp get_app_config([key|_keys], map) when key == :url do
    Map.merge(
      map,
      Application.get_env(:cloudex, key) |> parse_url()
    )
  end

  defp get_app_config([key|keys], map) do
=======
  defp get_app_config([key | keys], map) do
>>>>>>> adda7ea7
    new_map = Map.put(map, key, Application.get_env(:cloudex, key))
    get_app_config(keys, new_map)
  end

  defp parse_url(nil), do: %{}
  
  defp parse_url(url) do
    case Regex.run(~r/cloudinary:\/\/([^:]+):([^@]+)@(\w+)/, url) do
        [_url, api_key, secret, cloud_name] -> %{api_key: api_key, secret: secret, cloud_name: cloud_name}
        _ -> validate(url)
    end
  end

  defp validate(%{api_key: "placeholder", secret: "placeholder", cloud_name: "placeholder"}) do
    {:error, :placeholder_settings}
  end

<<<<<<< HEAD
  defp validate(%{url: url} = settings) when is_binary(url) do
    {:ok, settings}
  end

  defp validate(%{api_key: api_key, secret: secret, cloud_name: cloud_name} = settings) when is_binary(api_key) and is_binary(secret) and is_binary(cloud_name) do
=======
  defp validate(%{api_key: api_key, secret: secret, cloud_name: cloud_name} = settings)
       when is_binary(api_key) and is_binary(secret) and is_binary(cloud_name) do
>>>>>>> adda7ea7
    {:ok, settings}
  end

  defp validate(settings) do
    {
      :error,
      ~s<
We received the following incorrect settings : #{inspect(settings)}
You can solve this in two ways :
add the following to your config.exs or config/[dev/test/prod]: cloudex, api_key: YOUR_CLOUDINARY_API_KEY, secret: YOUR_CLOUDINARY_SECRET, cloud_name: YOUR_CLOUDINARY_CLOUD_NAME
-or-
Set the following ENV vars CLOUDEX_API_KEY CLOUDEX_SECRET CLOUDEX_CLOUD_NAME
<<<<<<< HEAD
-or-
Specify correct CLOUDINARY URL in the format "cloudinary://API_KEY:SECRET@CLOUD_NAME"
>}
=======
>
    }
>>>>>>> adda7ea7
  end

  defp placeholder_settings_error_message do
    "Please add the following settings to your config.exs or config/[dev/test/prod].exs : config :cloudex, api_key: YOUR_CLOUDINARY_API_KEY, secret: YOUR_CLOUDINARY_SECRET, cloud_name: YOUR_CLOUDINARY_CLOUD_NAME"
  end
end<|MERGE_RESOLUTION|>--- conflicted
+++ resolved
@@ -17,17 +17,10 @@
   Called by the supervisor, this will use settings defined in config.exs or ENV vars
   """
   def start(:normal, []) do
-<<<<<<< HEAD
-    [:api_key, :secret, :cloud_name, :url]
-      |> get_app_config()
-      |> EnvOptions.merge_missing_settings()
-      |> start
-=======
     [:api_key, :secret, :cloud_name]
     |> get_app_config
     |> Cloudex.EnvOptions.merge_missing_settings()
     |> start
->>>>>>> adda7ea7
   end
 
   @doc """
@@ -102,7 +95,6 @@
   defp get_app_config(keys, map \\ %{})
   defp get_app_config([], map), do: map
 
-<<<<<<< HEAD
   defp get_app_config([key|_keys], map) when key == :url do
     Map.merge(
       map,
@@ -111,15 +103,12 @@
   end
 
   defp get_app_config([key|keys], map) do
-=======
-  defp get_app_config([key | keys], map) do
->>>>>>> adda7ea7
     new_map = Map.put(map, key, Application.get_env(:cloudex, key))
     get_app_config(keys, new_map)
   end
 
   defp parse_url(nil), do: %{}
-  
+
   defp parse_url(url) do
     case Regex.run(~r/cloudinary:\/\/([^:]+):([^@]+)@(\w+)/, url) do
         [_url, api_key, secret, cloud_name] -> %{api_key: api_key, secret: secret, cloud_name: cloud_name}
@@ -131,16 +120,8 @@
     {:error, :placeholder_settings}
   end
 
-<<<<<<< HEAD
-  defp validate(%{url: url} = settings) when is_binary(url) do
-    {:ok, settings}
-  end
-
-  defp validate(%{api_key: api_key, secret: secret, cloud_name: cloud_name} = settings) when is_binary(api_key) and is_binary(secret) and is_binary(cloud_name) do
-=======
   defp validate(%{api_key: api_key, secret: secret, cloud_name: cloud_name} = settings)
        when is_binary(api_key) and is_binary(secret) and is_binary(cloud_name) do
->>>>>>> adda7ea7
     {:ok, settings}
   end
 
@@ -153,14 +134,9 @@
 add the following to your config.exs or config/[dev/test/prod]: cloudex, api_key: YOUR_CLOUDINARY_API_KEY, secret: YOUR_CLOUDINARY_SECRET, cloud_name: YOUR_CLOUDINARY_CLOUD_NAME
 -or-
 Set the following ENV vars CLOUDEX_API_KEY CLOUDEX_SECRET CLOUDEX_CLOUD_NAME
-<<<<<<< HEAD
 -or-
 Specify correct CLOUDINARY URL in the format "cloudinary://API_KEY:SECRET@CLOUD_NAME"
 >}
-=======
->
-    }
->>>>>>> adda7ea7
   end
 
   defp placeholder_settings_error_message do
